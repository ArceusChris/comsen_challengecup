<?xml version="1.0"?>
<launch>
    
    <arg name="mode" default="both" />

    <node pkg="tf_transform" 
          type="mavros_pose_to_tf.py" 
          name="mavros_pose_to_tf" 
          output="screen">  
    </node>

    <node name="iris_yolo11_inference_node" 
            pkg="perception" 
            type="yolo11_inference.py" 
            output="screen"
            respawn="false">
        
        <!-- 基本参数 -->
        <param name="aircraft_type" value="iris"/>
<<<<<<< HEAD
        <param name="model_path" value="/home/yzy/comsen_challengecup/workspace/src/perception/models/yolo11n_v2.pt"/>
=======
        <param name="model_path" value="$(find perception)/models/yolo11n_original.pt" />
>>>>>>> 803b0b1b
        <param name="confidence_threshold" value="0.6"/>
        <param name="iou_threshold" value="0.45"/>
        <!-- 点云参数 -->
        <param name="publish_pointcloud" value="true"/>
        
    </node>
    <!-- 打印启动信息 -->
    <node name="startup_info" pkg="rospy" type="echo" args="启动YOLO11推理节点 - Standard VTOL机型" output="screen" if="false"/>
    
    <node name="vtol_yolo11_inference_node" 
            pkg="perception" 
            type="yolo11_inference.py" 
            output="screen"
            respawn="false">
        
        <!-- 基本参数 -->
        <param name="aircraft_type" value="standard_vtol"/>
<<<<<<< HEAD
        <param name="model_path" value="/home/yzy/comsen_challengecup/workspace/src/perception/models/yolo11n_v2.pt"/>
=======
        <param name="model_path" value="$(find perception)/models/yolo11n_v2.pt"/>
>>>>>>> 803b0b1b
        <param name="confidence_threshold" value="0.6"/>
        <param name="iou_threshold" value="0.45"/>
        <!-- 点云参数 -->
        <param name="publish_pointcloud" value="true"/>
        
    </node>
    
    <!-- 打印启动信息 -->
    <node name="startup_info" pkg="rospy" type="echo" args="启动YOLO11推理节点 - Iris机型" output="screen" if="false"/>
   
    <!-- 迷彩图案检测器 -->
    <group if="$(eval arg('mode') == 'camouflage' or arg('mode') == 'both')">
        <node pkg="landing_detection" 
              type="camouflage_pattern_detector.py" 
              name="camouflage_detector" 
              output="screen">
            
            <!-- 检测参数 -->
            <param name="white_threshold" value="200" />
            <param name="min_circle_radius" value="30" />
            <param name="max_circle_radius" value="200" />
            <param name="min_contour_area" value="1000" />
            
            <!-- 纹理分析参数 -->
            <param name="texture_window_size" value="15" />
            <param name="edge_threshold" value="50" />
            <param name="circularity_threshold" value="0.6" />
        </node>
    </group>
    
    <!-- 红色图案检测器 -->
    <group if="$(eval arg('mode') == 'red' or arg('mode') == 'both')">
        <node pkg="landing_detection" 
              type="red_pattern_detector.py" 
              name="red_detector" 
              output="screen">
            
            <!-- 红色检测参数 (HSV) -->
            <param name="red_lower1_h" value="0" />
            <param name="red_lower1_s" value="100" />
            <param name="red_lower1_v" value="100" />
            <param name="red_upper1_h" value="10" />
            <param name="red_upper1_s" value="255" />
            <param name="red_upper1_v" value="255" />
            
            <param name="red_lower2_h" value="170" />
            <param name="red_lower2_s" value="100" />
            <param name="red_lower2_v" value="100" />
            <param name="red_upper2_h" value="180" />
            <param name="red_upper2_s" value="255" />
            <param name="red_upper2_v" value="255" />
            
            <!-- 白色检测参数 (HSV) -->
            <param name="white_lower_h" value="0" />
            <param name="white_lower_s" value="0" />
            <param name="white_lower_v" value="200" />
            <param name="white_upper_h" value="180" />
            <param name="white_upper_s" value="30" />
            <param name="white_upper_v" value="255" />
            
            <!-- 几何参数 -->
            <param name="min_circle_radius" value="30" />
            <param name="max_circle_radius" value="200" />
            <param name="min_contour_area" value="1000" />
            <param name="circularity_threshold" value="0.65" />
            <param name="red_area_threshold" value="0.6" />
        </node>
    </group>

    <node pkg="vtol_control" 
          type="vtol_demo.py" 
          name="vtol_demo_flight" 
          output="screen"
          respawn="false">
        <param name="vehicle_type" value="standard_vtol" />
        <param name="vehicle_id" value="0" />
    </node>

    <node name="multirotor_control" 
        pkg="iris_control" 
        type="multirotor_control.py" 
        output="screen"
        respawn="false">
    
        <!-- 传递参数给节点 -->
        <param name="multirotor_type" value="iris"/>
        <param name="multirotor_id" value="0"/>
        <param name="control_type" value="vel"/>

    </node>
</launch><|MERGE_RESOLUTION|>--- conflicted
+++ resolved
@@ -17,11 +17,7 @@
         
         <!-- 基本参数 -->
         <param name="aircraft_type" value="iris"/>
-<<<<<<< HEAD
-        <param name="model_path" value="/home/yzy/comsen_challengecup/workspace/src/perception/models/yolo11n_v2.pt"/>
-=======
         <param name="model_path" value="$(find perception)/models/yolo11n_original.pt" />
->>>>>>> 803b0b1b
         <param name="confidence_threshold" value="0.6"/>
         <param name="iou_threshold" value="0.45"/>
         <!-- 点云参数 -->
@@ -39,11 +35,7 @@
         
         <!-- 基本参数 -->
         <param name="aircraft_type" value="standard_vtol"/>
-<<<<<<< HEAD
-        <param name="model_path" value="/home/yzy/comsen_challengecup/workspace/src/perception/models/yolo11n_v2.pt"/>
-=======
         <param name="model_path" value="$(find perception)/models/yolo11n_v2.pt"/>
->>>>>>> 803b0b1b
         <param name="confidence_threshold" value="0.6"/>
         <param name="iou_threshold" value="0.45"/>
         <!-- 点云参数 -->
